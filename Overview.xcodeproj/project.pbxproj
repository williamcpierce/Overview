// !$*UTF8*$!
{
	archiveVersion = 1;
	classes = {
	};
	objectVersion = 70;
	objects = {

/* Begin PBXBuildFile section */
		C87161602D2A18D20098E42C /* STYLE.md in Resources */ = {isa = PBXBuildFile; fileRef = C871615F2D2A18D20098E42C /* STYLE.md */; };
		C876958A2CBA082F00FBCA6C /* Assets.xcassets in Resources */ = {isa = PBXBuildFile; fileRef = C87695892CBA082F00FBCA6C /* Assets.xcassets */; };
		C876958D2CBA082F00FBCA6C /* Preview Assets.xcassets in Resources */ = {isa = PBXBuildFile; fileRef = C876958C2CBA082F00FBCA6C /* Preview Assets.xcassets */; };
		C876959F2CBA087400FBCA6C /* LICENSE.md in Resources */ = {isa = PBXBuildFile; fileRef = C87695982CBA087400FBCA6C /* LICENSE.md */; };
		C87695A52CBA1B5800FBCA6C /* README.md in Resources */ = {isa = PBXBuildFile; fileRef = C87695A42CBA1B5800FBCA6C /* README.md */; };
		C8A838362D0410CF002EC00B /* OverviewApp.swift in Sources */ = {isa = PBXBuildFile; fileRef = C8A838342D0410CF002EC00B /* OverviewApp.swift */; };
		C8A838372D0410CF002EC00B /* ContentView.swift in Sources */ = {isa = PBXBuildFile; fileRef = C8A838332D0410CF002EC00B /* ContentView.swift */; };
/* End PBXBuildFile section */

/* Begin PBXFileReference section */
		C871615F2D2A18D20098E42C /* STYLE.md */ = {isa = PBXFileReference; lastKnownFileType = net.daringfireball.markdown; path = STYLE.md; sourceTree = "<group>"; };
		C87695822CBA082D00FBCA6C /* Overview.app */ = {isa = PBXFileReference; explicitFileType = wrapper.application; includeInIndex = 0; path = Overview.app; sourceTree = BUILT_PRODUCTS_DIR; };
		C87695892CBA082F00FBCA6C /* Assets.xcassets */ = {isa = PBXFileReference; lastKnownFileType = folder.assetcatalog; path = Assets.xcassets; sourceTree = "<group>"; };
		C876958C2CBA082F00FBCA6C /* Preview Assets.xcassets */ = {isa = PBXFileReference; lastKnownFileType = folder.assetcatalog; path = "Preview Assets.xcassets"; sourceTree = "<group>"; };
		C876958E2CBA082F00FBCA6C /* Overview.entitlements */ = {isa = PBXFileReference; lastKnownFileType = text.plist.entitlements; path = Overview.entitlements; sourceTree = "<group>"; };
		C87695982CBA087400FBCA6C /* LICENSE.md */ = {isa = PBXFileReference; lastKnownFileType = net.daringfireball.markdown; path = LICENSE.md; sourceTree = "<group>"; };
		C87695A42CBA1B5800FBCA6C /* README.md */ = {isa = PBXFileReference; lastKnownFileType = net.daringfireball.markdown; path = README.md; sourceTree = "<group>"; };
		C8A838332D0410CF002EC00B /* ContentView.swift */ = {isa = PBXFileReference; lastKnownFileType = sourcecode.swift; path = ContentView.swift; sourceTree = "<group>"; };
		C8A838342D0410CF002EC00B /* OverviewApp.swift */ = {isa = PBXFileReference; lastKnownFileType = sourcecode.swift; path = OverviewApp.swift; sourceTree = "<group>"; };
		C8CE2DC12D2BEFC5002D11AC /* Info.plist */ = {isa = PBXFileReference; lastKnownFileType = text.plist.xml; path = Info.plist; sourceTree = "<group>"; };
/* End PBXFileReference section */

/* Begin PBXFileSystemSynchronizedBuildFileExceptionSet section */
		C828A4062D0A94A20023E7F1 /* PBXFileSystemSynchronizedBuildFileExceptionSet */ = {
			isa = PBXFileSystemSynchronizedBuildFileExceptionSet;
			membershipExceptions = (
				AppLogger.swift,
			);
			target = C87695812CBA082D00FBCA6C /* Overview */;
		};
		C8323A2C2D081393001B91A6 /* PBXFileSystemSynchronizedBuildFileExceptionSet */ = {
			isa = PBXFileSystemSynchronizedBuildFileExceptionSet;
			membershipExceptions = (
				HotkeyBinding.swift,
				HotkeyBindingSheet.swift,
				HotkeyManager.swift,
				HotkeyRecorder.swift,
				HotkeyService.swift,
			);
			target = C87695812CBA082D00FBCA6C /* Overview */;
		};
		C868D7E32D082CD200EF1F4C /* PBXFileSystemSynchronizedBuildFileExceptionSet */ = {
			isa = PBXFileSystemSynchronizedBuildFileExceptionSet;
			membershipExceptions = (
				Services/SourceFilterService.swift,
				Services/SourceFocusService.swift,
				Services/SourceObserverService.swift,
				SourceManager.swift,
				SourceServices.swift,
				Views/SourceListView.swift,
			);
			target = C87695812CBA082D00FBCA6C /* Overview */;
		};
		C8A837D82D0405C0002EC00B /* PBXFileSystemSynchronizedBuildFileExceptionSet */ = {
			isa = PBXFileSystemSynchronizedBuildFileExceptionSet;
			membershipExceptions = (
				AppSettings.swift,
				ColorExtension.swift,
				OpacitySlider.swift,
				SettingsView.swift,
				Views/FilterSettingsTab.swift,
				Views/GeneralSettingsTab.swift,
				Views/HotkeySettingsTab.swift,
				Views/PerformanceSettingsTab.swift,
				Views/PreviewSettingsTab.swift,
			);
			target = C87695812CBA082D00FBCA6C /* Overview */;
		};
		C8A838842D0421ED002EC00B /* PBXFileSystemSynchronizedBuildFileExceptionSet */ = {
			isa = PBXFileSystemSynchronizedBuildFileExceptionSet;
			membershipExceptions = (
				PreviewInteractionOverlay.swift,
				PreviewManager.swift,
				PreviewView.swift,
				Views/PreviewCaptureView.swift,
				Views/PreviewSelectionView.swift,
				Views/PreviewTitleView.swift,
			);
			target = C87695812CBA082D00FBCA6C /* Overview */;
		};
		C8A8388E2D0421EF002EC00B /* PBXFileSystemSynchronizedBuildFileExceptionSet */ = {
			isa = PBXFileSystemSynchronizedBuildFileExceptionSet;
			membershipExceptions = (
				Capture.swift,
				CaptureEngine.swift,
				CaptureManager.swift,
				CaptureServices.swift,
				Services/CaptureAvailabilityService.swift,
				Services/CaptureConfigurationService.swift,
			);
			target = C87695812CBA082D00FBCA6C /* Overview */;
		};
		C8C2E4952D2BAEAD004F8C1F /* PBXFileSystemSynchronizedBuildFileExceptionSet */ = {
			isa = PBXFileSystemSynchronizedBuildFileExceptionSet;
			membershipExceptions = (
				Extensions/NSRectExtension.swift,
				Extensions/NSViewExtension.swift,
				WindowAccessor.swift,
				WindowManager.swift,
				WindowStorage.swift,
			);
			target = C87695812CBA082D00FBCA6C /* Overview */;
		};
/* End PBXFileSystemSynchronizedBuildFileExceptionSet section */

/* Begin PBXFileSystemSynchronizedRootGroup section */
		C828A4032D0A948D0023E7F1 /* Logging */ = {isa = PBXFileSystemSynchronizedRootGroup; exceptions = (C828A4062D0A94A20023E7F1 /* PBXFileSystemSynchronizedBuildFileExceptionSet */, ); explicitFileTypes = {}; explicitFolders = (); path = Logging; sourceTree = "<group>"; };
		C8323A2B2D081388001B91A6 /* Hotkey */ = {isa = PBXFileSystemSynchronizedRootGroup; exceptions = (C8323A2C2D081393001B91A6 /* PBXFileSystemSynchronizedBuildFileExceptionSet */, ); explicitFileTypes = {}; explicitFolders = (); path = Hotkey; sourceTree = "<group>"; };
		C868D7E22D082CCB00EF1F4C /* Source */ = {isa = PBXFileSystemSynchronizedRootGroup; exceptions = (C868D7E32D082CD200EF1F4C /* PBXFileSystemSynchronizedBuildFileExceptionSet */, ); explicitFileTypes = {}; explicitFolders = (); path = Source; sourceTree = "<group>"; };
		C8A837D72D0405B7002EC00B /* Settings */ = {isa = PBXFileSystemSynchronizedRootGroup; exceptions = (C8A837D82D0405C0002EC00B /* PBXFileSystemSynchronizedBuildFileExceptionSet */, ); explicitFileTypes = {}; explicitFolders = (); path = Settings; sourceTree = "<group>"; };
		C8A8387E2D0421ED002EC00B /* Preview */ = {isa = PBXFileSystemSynchronizedRootGroup; exceptions = (C8A838842D0421ED002EC00B /* PBXFileSystemSynchronizedBuildFileExceptionSet */, ); explicitFileTypes = {}; explicitFolders = (); path = Preview; sourceTree = "<group>"; };
		C8A838892D0421EF002EC00B /* Capture */ = {isa = PBXFileSystemSynchronizedRootGroup; exceptions = (C8A8388E2D0421EF002EC00B /* PBXFileSystemSynchronizedBuildFileExceptionSet */, ); explicitFileTypes = {}; explicitFolders = (); path = Capture; sourceTree = "<group>"; };
		C8C2E4942D2BAEA8004F8C1F /* Window */ = {isa = PBXFileSystemSynchronizedRootGroup; exceptions = (C8C2E4952D2BAEAD004F8C1F /* PBXFileSystemSynchronizedBuildFileExceptionSet */, ); explicitFileTypes = {}; explicitFolders = (); path = Window; sourceTree = "<group>"; };
/* End PBXFileSystemSynchronizedRootGroup section */

/* Begin PBXFrameworksBuildPhase section */
		C876957F2CBA082D00FBCA6C /* Frameworks */ = {
			isa = PBXFrameworksBuildPhase;
			buildActionMask = 2147483647;
			files = (
			);
			runOnlyForDeploymentPostprocessing = 0;
		};
/* End PBXFrameworksBuildPhase section */

/* Begin PBXGroup section */
		C87695792CBA082D00FBCA6C = {
			isa = PBXGroup;
			children = (
				C87695842CBA082D00FBCA6C /* Overview */,
				C87695832CBA082D00FBCA6C /* Products */,
				C87695982CBA087400FBCA6C /* LICENSE.md */,
				C87695A42CBA1B5800FBCA6C /* README.md */,
				C871615F2D2A18D20098E42C /* STYLE.md */,
			);
			sourceTree = "<group>";
		};
		C87695832CBA082D00FBCA6C /* Products */ = {
			isa = PBXGroup;
			children = (
				C87695822CBA082D00FBCA6C /* Overview.app */,
			);
			name = Products;
			sourceTree = "<group>";
		};
		C87695842CBA082D00FBCA6C /* Overview */ = {
			isa = PBXGroup;
			children = (
				C8A838342D0410CF002EC00B /* OverviewApp.swift */,
				C8A838332D0410CF002EC00B /* ContentView.swift */,
				C8C2E4942D2BAEA8004F8C1F /* Window */,
				C8A8387E2D0421ED002EC00B /* Preview */,
				C8A838892D0421EF002EC00B /* Capture */,
				C8323A2B2D081388001B91A6 /* Hotkey */,
				C868D7E22D082CCB00EF1F4C /* Source */,
				C8A837D72D0405B7002EC00B /* Settings */,
				C828A4032D0A948D0023E7F1 /* Logging */,
				C87695892CBA082F00FBCA6C /* Assets.xcassets */,
				C876958E2CBA082F00FBCA6C /* Overview.entitlements */,
				C8CE2DC12D2BEFC5002D11AC /* Info.plist */,
				C876958B2CBA082F00FBCA6C /* Preview Content */,
			);
			path = Overview;
			sourceTree = "<group>";
		};
		C876958B2CBA082F00FBCA6C /* Preview Content */ = {
			isa = PBXGroup;
			children = (
				C876958C2CBA082F00FBCA6C /* Preview Assets.xcassets */,
			);
			path = "Preview Content";
			sourceTree = "<group>";
		};
/* End PBXGroup section */

/* Begin PBXNativeTarget section */
		C87695812CBA082D00FBCA6C /* Overview */ = {
			isa = PBXNativeTarget;
			buildConfigurationList = C87695912CBA082F00FBCA6C /* Build configuration list for PBXNativeTarget "Overview" */;
			buildPhases = (
				C876957E2CBA082D00FBCA6C /* Sources */,
				C876957F2CBA082D00FBCA6C /* Frameworks */,
				C87695802CBA082D00FBCA6C /* Resources */,
			);
			buildRules = (
			);
			dependencies = (
			);
			name = Overview;
			productName = Overview;
			productReference = C87695822CBA082D00FBCA6C /* Overview.app */;
			productType = "com.apple.product-type.application";
		};
/* End PBXNativeTarget section */

/* Begin PBXProject section */
		C876957A2CBA082D00FBCA6C /* Project object */ = {
			isa = PBXProject;
			attributes = {
				BuildIndependentTargetsInParallel = 1;
				LastSwiftUpdateCheck = 1600;
				LastUpgradeCheck = 1600;
				TargetAttributes = {
					C87695812CBA082D00FBCA6C = {
						CreatedOnToolsVersion = 16.0;
					};
				};
			};
			buildConfigurationList = C876957D2CBA082D00FBCA6C /* Build configuration list for PBXProject "Overview" */;
			compatibilityVersion = "Xcode 15.0";
			developmentRegion = en;
			hasScannedForEncodings = 0;
			knownRegions = (
				en,
				Base,
			);
			mainGroup = C87695792CBA082D00FBCA6C;
			productRefGroup = C87695832CBA082D00FBCA6C /* Products */;
			projectDirPath = "";
			projectRoot = "";
			targets = (
				C87695812CBA082D00FBCA6C /* Overview */,
			);
		};
/* End PBXProject section */

/* Begin PBXResourcesBuildPhase section */
		C87695802CBA082D00FBCA6C /* Resources */ = {
			isa = PBXResourcesBuildPhase;
			buildActionMask = 2147483647;
			files = (
				C876958D2CBA082F00FBCA6C /* Preview Assets.xcassets in Resources */,
				C876959F2CBA087400FBCA6C /* LICENSE.md in Resources */,
				C87161602D2A18D20098E42C /* STYLE.md in Resources */,
				C87695A52CBA1B5800FBCA6C /* README.md in Resources */,
				C876958A2CBA082F00FBCA6C /* Assets.xcassets in Resources */,
			);
			runOnlyForDeploymentPostprocessing = 0;
		};
/* End PBXResourcesBuildPhase section */

/* Begin PBXSourcesBuildPhase section */
		C876957E2CBA082D00FBCA6C /* Sources */ = {
			isa = PBXSourcesBuildPhase;
			buildActionMask = 2147483647;
			files = (
				C8A838362D0410CF002EC00B /* OverviewApp.swift in Sources */,
				C8A838372D0410CF002EC00B /* ContentView.swift in Sources */,
			);
			runOnlyForDeploymentPostprocessing = 0;
		};
/* End PBXSourcesBuildPhase section */

/* Begin XCBuildConfiguration section */
		C876958F2CBA082F00FBCA6C /* Debug */ = {
			isa = XCBuildConfiguration;
			buildSettings = {
				ALWAYS_SEARCH_USER_PATHS = NO;
				ASSETCATALOG_COMPILER_GENERATE_SWIFT_ASSET_SYMBOL_EXTENSIONS = YES;
				CLANG_ANALYZER_NONNULL = YES;
				CLANG_ANALYZER_NUMBER_OBJECT_CONVERSION = YES_AGGRESSIVE;
				CLANG_CXX_LANGUAGE_STANDARD = "gnu++20";
				CLANG_ENABLE_MODULES = YES;
				CLANG_ENABLE_OBJC_ARC = YES;
				CLANG_ENABLE_OBJC_WEAK = YES;
				CLANG_WARN_BLOCK_CAPTURE_AUTORELEASING = YES;
				CLANG_WARN_BOOL_CONVERSION = YES;
				CLANG_WARN_COMMA = YES;
				CLANG_WARN_CONSTANT_CONVERSION = YES;
				CLANG_WARN_DEPRECATED_OBJC_IMPLEMENTATIONS = YES;
				CLANG_WARN_DIRECT_OBJC_ISA_USAGE = YES_ERROR;
				CLANG_WARN_DOCUMENTATION_COMMENTS = YES;
				CLANG_WARN_EMPTY_BODY = YES;
				CLANG_WARN_ENUM_CONVERSION = YES;
				CLANG_WARN_INFINITE_RECURSION = YES;
				CLANG_WARN_INT_CONVERSION = YES;
				CLANG_WARN_NON_LITERAL_NULL_CONVERSION = YES;
				CLANG_WARN_OBJC_IMPLICIT_RETAIN_SELF = YES;
				CLANG_WARN_OBJC_LITERAL_CONVERSION = YES;
				CLANG_WARN_OBJC_ROOT_CLASS = YES_ERROR;
				CLANG_WARN_QUOTED_INCLUDE_IN_FRAMEWORK_HEADER = YES;
				CLANG_WARN_RANGE_LOOP_ANALYSIS = YES;
				CLANG_WARN_STRICT_PROTOTYPES = YES;
				CLANG_WARN_SUSPICIOUS_MOVE = YES;
				CLANG_WARN_UNGUARDED_AVAILABILITY = YES_AGGRESSIVE;
				CLANG_WARN_UNREACHABLE_CODE = YES;
				CLANG_WARN__DUPLICATE_METHOD_MATCH = YES;
				COPY_PHASE_STRIP = NO;
				DEBUG_INFORMATION_FORMAT = dwarf;
				ENABLE_STRICT_OBJC_MSGSEND = YES;
				ENABLE_TESTABILITY = YES;
				ENABLE_USER_SCRIPT_SANDBOXING = YES;
				GCC_C_LANGUAGE_STANDARD = gnu17;
				GCC_DYNAMIC_NO_PIC = NO;
				GCC_NO_COMMON_BLOCKS = YES;
				GCC_OPTIMIZATION_LEVEL = 0;
				GCC_PREPROCESSOR_DEFINITIONS = (
					"DEBUG=1",
					"$(inherited)",
				);
				GCC_WARN_64_TO_32_BIT_CONVERSION = YES;
				GCC_WARN_ABOUT_RETURN_TYPE = YES_ERROR;
				GCC_WARN_UNDECLARED_SELECTOR = YES;
				GCC_WARN_UNINITIALIZED_AUTOS = YES_AGGRESSIVE;
				GCC_WARN_UNUSED_FUNCTION = YES;
				GCC_WARN_UNUSED_VARIABLE = YES;
				LOCALIZATION_PREFERS_STRING_CATALOGS = YES;
<<<<<<< HEAD
				MACOSX_DEPLOYMENT_TARGET = "$(RECOMMENDED_MACOSX_DEPLOYMENT_TARGET)";
=======
				MACOSX_DEPLOYMENT_TARGET = 12.3;
>>>>>>> 092935da
				MTL_ENABLE_DEBUG_INFO = INCLUDE_SOURCE;
				MTL_FAST_MATH = YES;
				ONLY_ACTIVE_ARCH = YES;
				SDKROOT = macosx;
				SWIFT_ACTIVE_COMPILATION_CONDITIONS = "DEBUG $(inherited)";
				SWIFT_OPTIMIZATION_LEVEL = "-Onone";
			};
			name = Debug;
		};
		C87695902CBA082F00FBCA6C /* Release */ = {
			isa = XCBuildConfiguration;
			buildSettings = {
				ALWAYS_SEARCH_USER_PATHS = NO;
				ASSETCATALOG_COMPILER_GENERATE_SWIFT_ASSET_SYMBOL_EXTENSIONS = YES;
				CLANG_ANALYZER_NONNULL = YES;
				CLANG_ANALYZER_NUMBER_OBJECT_CONVERSION = YES_AGGRESSIVE;
				CLANG_CXX_LANGUAGE_STANDARD = "gnu++20";
				CLANG_ENABLE_MODULES = YES;
				CLANG_ENABLE_OBJC_ARC = YES;
				CLANG_ENABLE_OBJC_WEAK = YES;
				CLANG_WARN_BLOCK_CAPTURE_AUTORELEASING = YES;
				CLANG_WARN_BOOL_CONVERSION = YES;
				CLANG_WARN_COMMA = YES;
				CLANG_WARN_CONSTANT_CONVERSION = YES;
				CLANG_WARN_DEPRECATED_OBJC_IMPLEMENTATIONS = YES;
				CLANG_WARN_DIRECT_OBJC_ISA_USAGE = YES_ERROR;
				CLANG_WARN_DOCUMENTATION_COMMENTS = YES;
				CLANG_WARN_EMPTY_BODY = YES;
				CLANG_WARN_ENUM_CONVERSION = YES;
				CLANG_WARN_INFINITE_RECURSION = YES;
				CLANG_WARN_INT_CONVERSION = YES;
				CLANG_WARN_NON_LITERAL_NULL_CONVERSION = YES;
				CLANG_WARN_OBJC_IMPLICIT_RETAIN_SELF = YES;
				CLANG_WARN_OBJC_LITERAL_CONVERSION = YES;
				CLANG_WARN_OBJC_ROOT_CLASS = YES_ERROR;
				CLANG_WARN_QUOTED_INCLUDE_IN_FRAMEWORK_HEADER = YES;
				CLANG_WARN_RANGE_LOOP_ANALYSIS = YES;
				CLANG_WARN_STRICT_PROTOTYPES = YES;
				CLANG_WARN_SUSPICIOUS_MOVE = YES;
				CLANG_WARN_UNGUARDED_AVAILABILITY = YES_AGGRESSIVE;
				CLANG_WARN_UNREACHABLE_CODE = YES;
				CLANG_WARN__DUPLICATE_METHOD_MATCH = YES;
				COPY_PHASE_STRIP = NO;
				DEBUG_INFORMATION_FORMAT = "dwarf-with-dsym";
				ENABLE_NS_ASSERTIONS = NO;
				ENABLE_STRICT_OBJC_MSGSEND = YES;
				ENABLE_USER_SCRIPT_SANDBOXING = YES;
				GCC_C_LANGUAGE_STANDARD = gnu17;
				GCC_NO_COMMON_BLOCKS = YES;
				GCC_WARN_64_TO_32_BIT_CONVERSION = YES;
				GCC_WARN_ABOUT_RETURN_TYPE = YES_ERROR;
				GCC_WARN_UNDECLARED_SELECTOR = YES;
				GCC_WARN_UNINITIALIZED_AUTOS = YES_AGGRESSIVE;
				GCC_WARN_UNUSED_FUNCTION = YES;
				GCC_WARN_UNUSED_VARIABLE = YES;
				LOCALIZATION_PREFERS_STRING_CATALOGS = YES;
<<<<<<< HEAD
				MACOSX_DEPLOYMENT_TARGET = "$(RECOMMENDED_MACOSX_DEPLOYMENT_TARGET)";
=======
				MACOSX_DEPLOYMENT_TARGET = 12.3;
>>>>>>> 092935da
				MTL_ENABLE_DEBUG_INFO = NO;
				MTL_FAST_MATH = YES;
				SDKROOT = macosx;
				SWIFT_COMPILATION_MODE = wholemodule;
			};
			name = Release;
		};
		C87695922CBA082F00FBCA6C /* Debug */ = {
			isa = XCBuildConfiguration;
			buildSettings = {
				ASSETCATALOG_COMPILER_APPICON_NAME = AppIcon;
				ASSETCATALOG_COMPILER_GLOBAL_ACCENT_COLOR_NAME = AccentColor;
				CODE_SIGN_ENTITLEMENTS = Overview/Overview.entitlements;
				CODE_SIGN_STYLE = Automatic;
				COMBINE_HIDPI_IMAGES = YES;
				CURRENT_PROJECT_VERSION = 1;
				DEVELOPMENT_ASSET_PATHS = "\"Overview/Preview Content\"";
				DEVELOPMENT_TEAM = TUFL6SPMRK;
				ENABLE_HARDENED_RUNTIME = YES;
				ENABLE_PREVIEWS = YES;
				GENERATE_INFOPLIST_FILE = YES;
				INFOPLIST_FILE = Overview/Info.plist;
				INFOPLIST_KEY_LSApplicationCategoryType = "public.app-category.utilities";
				INFOPLIST_KEY_NSHumanReadableCopyright = "";
				LD_RUNPATH_SEARCH_PATHS = (
					"$(inherited)",
					"@executable_path/../Frameworks",
				);
				MACOSX_DEPLOYMENT_TARGET = 12.3;
				MARKETING_VERSION = "0.6.0-alpha-dev.1";
				PRODUCT_BUNDLE_IDENTIFIER = WilliamPierce.Overview;
				PRODUCT_NAME = "$(TARGET_NAME)";
				SWIFT_EMIT_LOC_STRINGS = YES;
				SWIFT_VERSION = 5.0;
			};
			name = Debug;
		};
		C87695932CBA082F00FBCA6C /* Release */ = {
			isa = XCBuildConfiguration;
			buildSettings = {
				ASSETCATALOG_COMPILER_APPICON_NAME = AppIcon;
				ASSETCATALOG_COMPILER_GLOBAL_ACCENT_COLOR_NAME = AccentColor;
				CODE_SIGN_ENTITLEMENTS = Overview/Overview.entitlements;
				CODE_SIGN_STYLE = Automatic;
				COMBINE_HIDPI_IMAGES = YES;
				CURRENT_PROJECT_VERSION = 1;
				DEVELOPMENT_ASSET_PATHS = "\"Overview/Preview Content\"";
				DEVELOPMENT_TEAM = TUFL6SPMRK;
				ENABLE_HARDENED_RUNTIME = YES;
				ENABLE_PREVIEWS = YES;
				GENERATE_INFOPLIST_FILE = YES;
				INFOPLIST_FILE = Overview/Info.plist;
				INFOPLIST_KEY_LSApplicationCategoryType = "public.app-category.utilities";
				INFOPLIST_KEY_NSHumanReadableCopyright = "";
				LD_RUNPATH_SEARCH_PATHS = (
					"$(inherited)",
					"@executable_path/../Frameworks",
				);
				MACOSX_DEPLOYMENT_TARGET = 12.3;
				MARKETING_VERSION = "0.6.0-alpha-dev.1";
				PRODUCT_BUNDLE_IDENTIFIER = WilliamPierce.Overview;
				PRODUCT_NAME = "$(TARGET_NAME)";
				SWIFT_EMIT_LOC_STRINGS = YES;
				SWIFT_VERSION = 5.0;
			};
			name = Release;
		};
/* End XCBuildConfiguration section */

/* Begin XCConfigurationList section */
		C876957D2CBA082D00FBCA6C /* Build configuration list for PBXProject "Overview" */ = {
			isa = XCConfigurationList;
			buildConfigurations = (
				C876958F2CBA082F00FBCA6C /* Debug */,
				C87695902CBA082F00FBCA6C /* Release */,
			);
			defaultConfigurationIsVisible = 0;
			defaultConfigurationName = Release;
		};
		C87695912CBA082F00FBCA6C /* Build configuration list for PBXNativeTarget "Overview" */ = {
			isa = XCConfigurationList;
			buildConfigurations = (
				C87695922CBA082F00FBCA6C /* Debug */,
				C87695932CBA082F00FBCA6C /* Release */,
			);
			defaultConfigurationIsVisible = 0;
			defaultConfigurationName = Release;
		};
/* End XCConfigurationList section */
	};
	rootObject = C876957A2CBA082D00FBCA6C /* Project object */;
}<|MERGE_RESOLUTION|>--- conflicted
+++ resolved
@@ -314,11 +314,8 @@
 				GCC_WARN_UNUSED_FUNCTION = YES;
 				GCC_WARN_UNUSED_VARIABLE = YES;
 				LOCALIZATION_PREFERS_STRING_CATALOGS = YES;
-<<<<<<< HEAD
 				MACOSX_DEPLOYMENT_TARGET = "$(RECOMMENDED_MACOSX_DEPLOYMENT_TARGET)";
-=======
 				MACOSX_DEPLOYMENT_TARGET = 12.3;
->>>>>>> 092935da
 				MTL_ENABLE_DEBUG_INFO = INCLUDE_SOURCE;
 				MTL_FAST_MATH = YES;
 				ONLY_ACTIVE_ARCH = YES;
@@ -375,11 +372,8 @@
 				GCC_WARN_UNUSED_FUNCTION = YES;
 				GCC_WARN_UNUSED_VARIABLE = YES;
 				LOCALIZATION_PREFERS_STRING_CATALOGS = YES;
-<<<<<<< HEAD
 				MACOSX_DEPLOYMENT_TARGET = "$(RECOMMENDED_MACOSX_DEPLOYMENT_TARGET)";
-=======
 				MACOSX_DEPLOYMENT_TARGET = 12.3;
->>>>>>> 092935da
 				MTL_ENABLE_DEBUG_INFO = NO;
 				MTL_FAST_MATH = YES;
 				SDKROOT = macosx;
