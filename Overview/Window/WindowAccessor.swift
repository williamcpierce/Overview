--- conflicted
+++ resolved
@@ -30,7 +30,8 @@
     @AppStorage(WindowSettingsKeys.shadowEnabled)
     private var shadowEnabled = WindowSettingsKeys.defaults.shadowEnabled
     @AppStorage(WindowSettingsKeys.assignPreviewsToAllDesktops)
-    private var assignPreviewsToAllDesktops = WindowSettingsKeys.defaults.assignPreviewsToAllDesktops
+    private var assignPreviewsToAllDesktops = WindowSettingsKeys.defaults
+        .assignPreviewsToAllDesktops
 
     // MARK: - NSViewRepresentable
 
@@ -85,23 +86,11 @@
         )
 
         configService.updateMissionControl(window, isManaged: managedByMissionControl)
-<<<<<<< HEAD
-        
-        var currentBehavior = window.collectionBehavior
-        if currentBehavior.contains(.canJoinAllSpaces) && !assignPreviewsToAllDesktops {
-            assignPreviewsToAllDesktops = true
-        }
-        
-        if assignPreviewsToAllDesktops {
-            currentBehavior.insert(.canJoinAllSpaces)
-        } else {    
-=======
 
         var currentBehavior = window.collectionBehavior
         if assignPreviewsToAllDesktops {
             currentBehavior.insert(.canJoinAllSpaces)
         } else {
->>>>>>> a76dc26a
             currentBehavior.remove(.canJoinAllSpaces)
         }
         window.collectionBehavior = currentBehavior
