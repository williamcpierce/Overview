--- conflicted
+++ resolved
@@ -107,8 +107,6 @@
     func getActiveWindowTitle() -> String? {
         let options = CGWindowListOption(arrayLiteral: .optionOnScreenOnly)
         let windowList =
-<<<<<<< HEAD
-=======
             CGWindowListCopyWindowInfo(options, kCGNullWindowID) as? [[CFString: Any]] ?? []
 
         guard let frontmostApp: NSRunningApplication = NSWorkspace.shared.frontmostApplication
@@ -128,12 +126,9 @@
         }?[kCGWindowName] as? String
     }
 
-    // MARK: - Private Methods
-
-    private func findApplication(forSourceTitle title: String) -> NSRunningApplication? {
-        let options = CGWindowListOption(arrayLiteral: .optionAll)
-        let sourceList =
->>>>>>> 3f2d80d7
+    func getActiveWindowTitle() -> String? {
+        let options = CGWindowListOption(arrayLiteral: .optionOnScreenOnly)
+        let windowList =
             CGWindowListCopyWindowInfo(options, kCGNullWindowID) as? [[CFString: Any]] ?? []
 
         guard let frontmostApp: NSRunningApplication = NSWorkspace.shared.frontmostApplication
