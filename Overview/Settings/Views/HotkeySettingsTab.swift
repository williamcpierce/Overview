--- conflicted
+++ resolved
@@ -25,10 +25,28 @@
                     formContent
                 }
                 .padding()
-<<<<<<< HEAD
-=======
+            }
+        }
+    }
+
+    @ViewBuilder
+    private var formContent: some View {
+        Section {
+            Text("Hotkeys")
+                .font(.headline)
+                .padding(.bottom, 4)
+        if #available(macOS 13.0, *) {
+            Form {
+                formContent
+            }
+            .formStyle(.grouped)
+        } else {
+            ScrollView {
+                VStack(spacing: 20) {
+                    formContent
+                }
+                .padding()
                 .background(Color(NSColor.controlBackgroundColor))
->>>>>>> 092935da
             }
         }
     }
