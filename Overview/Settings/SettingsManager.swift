/*
 Settings/SettingsManager.swift
 Overview

 Created by William Pierce on 1/12/25.

 Manages centralized settings operations and reset functionality across the application.
*/

import Sparkle
import SwiftUI

@MainActor
final class SettingsManager: ObservableObject {
    // Dependencies
    private let updateManager: UpdateManager
    private let logger = AppLogger.settings

    // Published State
    @Published var filterAppNames: [String] {
        didSet {
            UserDefaults.standard.set(filterAppNames, forKey: SourceSettingsKeys.appNames)
        }
    }

    init(updateManager: UpdateManager) {
        self.updateManager = updateManager

        if let storedNames = UserDefaults.standard.array(forKey: SourceSettingsKeys.appNames)
            as? [String]
        {
            self.filterAppNames = storedNames
        } else {
            self.filterAppNames = SourceSettingsKeys.defaults.appNames
        }
    }

    // MARK: - Settings Reset

    func resetAllSettings() {
        logger.info("Initiating settings reset")

        let domain: String = Bundle.main.bundleIdentifier ?? "Overview"
        UserDefaults.standard.removePersistentDomain(forName: domain)

        // Reset Window settings
        UserDefaults.standard.set(
            WindowSettingsKeys.defaults.previewOpacity,
            forKey: WindowSettingsKeys.previewOpacity)
        UserDefaults.standard.set(
            WindowSettingsKeys.defaults.defaultWidth,
            forKey: WindowSettingsKeys.defaultWidth)
        UserDefaults.standard.set(
            WindowSettingsKeys.defaults.defaultHeight,
            forKey: WindowSettingsKeys.defaultHeight)
        UserDefaults.standard.set(
            WindowSettingsKeys.defaults.managedByMissionControl,
            forKey: WindowSettingsKeys.managedByMissionControl)
        UserDefaults.standard.set(
            WindowSettingsKeys.defaults.shadowEnabled,
            forKey: WindowSettingsKeys.shadowEnabled)
        UserDefaults.standard.set(
            WindowSettingsKeys.defaults.createOnLaunch,
            forKey: WindowSettingsKeys.createOnLaunch)
        UserDefaults.standard.set(
            WindowSettingsKeys.defaults.closeOnCaptureStop,
            forKey: WindowSettingsKeys.closeOnCaptureStop)
        UserDefaults.standard.set(
            WindowSettingsKeys.defaults.assignPreviewsToAllDesktops,
            forKey: WindowSettingsKeys.assignPreviewsToAllDesktops)

        // Reset Overlay settings
        UserDefaults.standard.set(
            OverlaySettingsKeys.defaults.focusBorderEnabled,
            forKey: OverlaySettingsKeys.focusBorderEnabled)
        UserDefaults.standard.set(
            OverlaySettingsKeys.defaults.focusBorderWidth,
            forKey: OverlaySettingsKeys.focusBorderWidth)
        UserDefaults.standard.set(
            OverlaySettingsKeys.defaults.focusBorderColor.rawValue,
            forKey: OverlaySettingsKeys.focusBorderColor)
        UserDefaults.standard.set(
            OverlaySettingsKeys.defaults.sourceTitleEnabled,
            forKey: OverlaySettingsKeys.sourceTitleEnabled)
        UserDefaults.standard.set(
            OverlaySettingsKeys.defaults.sourceTitleFontSize,
            forKey: OverlaySettingsKeys.sourceTitleFontSize)
        UserDefaults.standard.set(
            OverlaySettingsKeys.defaults.sourceTitleBackgroundOpacity,
            forKey: OverlaySettingsKeys.sourceTitleBackgroundOpacity)
        UserDefaults.standard.set(
            OverlaySettingsKeys.defaults.sourceTitleLocation,
            forKey: OverlaySettingsKeys.sourceTitleLocation)
        UserDefaults.standard.set(
            OverlaySettingsKeys.defaults.sourceTitleType,
            forKey: OverlaySettingsKeys.sourceTitleType)

        // Reset Preview settings
        UserDefaults.standard.set(
            PreviewSettingsKeys.defaults.hideInactiveApplications,
            forKey: PreviewSettingsKeys.hideInactiveApplications)
        UserDefaults.standard.set(
            PreviewSettingsKeys.defaults.hideActiveWindow,
            forKey: PreviewSettingsKeys.hideActiveWindow)
        UserDefaults.standard.set(
            PreviewSettingsKeys.defaults.captureFrameRate,
            forKey: PreviewSettingsKeys.captureFrameRate)

        // Reset Update settings
        updateManager.updater.automaticallyChecksForUpdates = true
        updateManager.updater.automaticallyDownloadsUpdates = false
        UserDefaults.standard.set(
            UpdateSettingsKeys.defaults.enableBetaUpdates,
            forKey: UpdateSettingsKeys.enableBetaUpdates)

        // Reset Filter settings
        filterAppNames = SourceSettingsKeys.defaults.appNames
        UserDefaults.standard.set(
            SourceSettingsKeys.defaults.filterMode,
            forKey: SourceSettingsKeys.filterMode)

<<<<<<< HEAD
        /// Reset Keyboard Shortcut settings
        ShortcutStorage.shared.resetToDefaults()
=======
        // Reset Hotkey settings
        hotkeyStorage.resetToDefaults()
>>>>>>> 98efc13c

        logger.info("Settings reset completed successfully")
    }
}<|MERGE_RESOLUTION|>--- conflicted
+++ resolved
@@ -119,13 +119,8 @@
             SourceSettingsKeys.defaults.filterMode,
             forKey: SourceSettingsKeys.filterMode)
 
-<<<<<<< HEAD
-        /// Reset Keyboard Shortcut settings
+        // Reset Keyboard Shortcut settings
         ShortcutStorage.shared.resetToDefaults()
-=======
-        // Reset Hotkey settings
-        hotkeyStorage.resetToDefaults()
->>>>>>> 98efc13c
 
         logger.info("Settings reset completed successfully")
     }
